--- conflicted
+++ resolved
@@ -26,12 +26,9 @@
 	"fmt"
 	"net"
 	"reflect"
-<<<<<<< HEAD
 	"regexp"
+	"strconv"
 	"strings"
-=======
-	"strconv"
->>>>>>> ef717e1a
 
 	"github.com/pkg/errors"
 	"gopkg.in/guregu/null.v3"
